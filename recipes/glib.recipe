--- conflicted
+++ resolved
@@ -70,23 +70,17 @@
         return flags
 
     def prepare(self):
-<<<<<<< HEAD
-        if self.config.target_platform == Platform.DARWIN:
+        if self.config.target_platform == Platform.ANDROID:
+            # Hack to fix building of the glib/tests/private test
+            self.make = '%s private_LDFLAGS=""' % self.make
+        elif self.config.target_platform == Platform.WINDOWS:
+            self.configure_options = '--with-libiconv=gnu'
+        elif self.config.target_platform == Platform.DARWIN:
             arch = self.config.target_arch
             if arch == Architecture.X86:
                 arch = 'i386'
             self.files_devel.append(
                 os.path.join('lib', 'glib-2.0', 'include', arch, 'glibconfig.h'))
-
-        if self.config.target_platform == Platform.WINDOWS:
-=======
-        if self.config.target_platform == Platform.ANDROID:
-            # Hack to fix building of the glib/tests/private test
-            self.make = '%s private_LDFLAGS=""' % self.make
-        elif self.config.target_platform == Platform.WINDOWS:
->>>>>>> 63efb45d
-            self.configure_options = '--with-libiconv=gnu'
-        elif self.config.target_platform == Platform.DARWIN:
             self.config_sh = 'CFLAGS="$CFLAGS -DHAVE_STRNDUP" ./configure'
         elif self.config.target_platform == Platform.LINUX:
             if self.config.target_distro == Distro.DEBIAN and self.config.target_distro_version in [DistroVersion.DEBIAN_SQUEEZE, DistroVersion.UBUNTU_LUCID, DistroVersion.UBUNTU_MAVERICK]:
