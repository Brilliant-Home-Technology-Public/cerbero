--- conflicted
+++ resolved
@@ -33,12 +33,7 @@
 %%define _topdir %(topdir)s
 %%define _package_name %(package_name)s
 
-<<<<<<< HEAD
-Name:           %(name)s
-=======
-
 Name:           %(p_prefix)s%(name)s
->>>>>>> 02e05b77
 Version:        %(version)s
 Release:        1
 Summary:        %(summary)s
@@ -85,27 +80,18 @@
 '''
 
 META_SPEC_TPL = '''
-<<<<<<< HEAD
 %%define _topdir %(topdir)s
 %%define _package_name %(package_name)s
 
-Name:           %(name)s
-=======
 Name:           %(p_prefix)s%(name)s
->>>>>>> 02e05b77
 Version:        %(version)s
 Release:        1
 Summary:        %(summary)s
 Group:          Applications/Internet
-<<<<<<< HEAD
-License:	%(license)s
+License:        %(license)s
 Vendor:         %(vendor)s
 %(url)s
-=======
-License:        %(license)s
-URL:            %(url)s
-
->>>>>>> 02e05b77
+
 %(requires)s
 
 %%description
@@ -226,17 +212,12 @@
         args['summary'] = 'Development files for %s' % self.package.name
         args['description'] = args['summary']
         args['requires'] =  self._get_requires(PackageType.DEVEL)
-<<<<<<< HEAD
         args['name'] = self.package.name
+        args['p_prefix'] = self.package_prefix
         try:
             devel = DEVEL_TPL % self.files_list(PackageType.DEVEL)
         except EmptyPackageError:
             devel = ''
-=======
-        args['name'] = self.package_name
-        args['p_prefix'] = self.package_prefix
-        devel = DEVEL_TPL % self.files_list(PackageType.DEVEL)
->>>>>>> 02e05b77
         return DEVEL_PACKAGE_TPL % args, devel
 
     def _fill_spec(self, sources, topdir):
