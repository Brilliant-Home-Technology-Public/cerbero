--- conflicted
+++ resolved
@@ -6,13 +6,8 @@
 
     name = 'gstreamer-codecs'
     shortdesc = 'GStreamer codecs'
-<<<<<<< HEAD
-    version = '2012.9'
-    codename = 'Amazon'
-=======
     version = '2012.10'
     codename = 'Brahmaputra'
->>>>>>> 63efb45d
     url = "http://www.gstreamer.com"
     license = License.LGPL
     vendor = 'GStreamer Project'
